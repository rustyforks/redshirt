--- conflicted
+++ resolved
@@ -471,23 +471,6 @@
                 params,
             } => {
                 debug_assert!(thread.user_data().state.is_ready_to_run());
-<<<<<<< HEAD
-                let next_msg = match calls::parse_extrinsic_next_notification(&mut thread, params) {
-                    Ok(m) => m,
-                    Err(err) => panic!("{:?} by {:?}", err, thread.pid()), // TODO:
-                };
-                thread.user_data_mut().state = LocalThreadState::NotificationWait(next_msg);
-                let process = ProcessesCollectionExtrinsicsProc {
-                    parent: self,
-                    inner: thread.process(),
-                };
-                Some(RunOneOutcome::ThreadWaitNotification(
-                    ProcessesCollectionExtrinsicsThreadWaitNotification {
-                        process,
-                        inner: thread,
-                    },
-                ))
-=======
                 match calls::parse_extrinsic_next_notification(&mut thread, params) {
                     Ok(next_msg) => {
                         thread.user_data_mut().state = LocalThreadState::NotificationWait(next_msg);
@@ -505,7 +488,6 @@
                         None
                     }
                 }
->>>>>>> 4d0d8408
             }
 
             processes::RunOneOutcome::Interrupted {
