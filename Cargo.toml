--- conflicted
+++ resolved
@@ -2,11 +2,8 @@
 members = [
     "core",
     "kernel/cli",
-<<<<<<< HEAD
     "kernel/hosted-tap",
-=======
     "kernel/hosted-stdout",
->>>>>>> 08d8ba41
     "kernel/hosted-time",
     "kernel/standalone",
     "interfaces/hardware",
