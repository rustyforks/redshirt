--- conflicted
+++ resolved
@@ -9,11 +9,8 @@
     "interfaces/hardware",
     "interfaces/interface",
     "interfaces/loader",
-<<<<<<< HEAD
     "interfaces/network",
-=======
     "interfaces/pci",
->>>>>>> 1cecfce4
     "interfaces/random",
     "interfaces/stdout",
     "interfaces/syscalls",
